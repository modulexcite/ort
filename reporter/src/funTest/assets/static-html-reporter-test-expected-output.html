--- conflicted
+++ resolved
@@ -439,7 +439,6 @@
       <h2>Index</h2>
       <ul>
         <li>
-<<<<<<< HEAD
           <a href="#issue-summary">Technical Issues</a>
         </li>
         <li>
@@ -447,13 +446,6 @@
         </li>
         <li>
           <a href="#project-dependencies">Projects and Dependencies</a>
-=======
-          <a href="#Gradle:org.ossreviewtoolkit.gradle.example:lib:1.0.0">Gradle:org.ossreviewtoolkit.gradle.example:lib:1.0.0</a>
-        </li>
-        <li>
-          <a href="#Gradle:org.ossreviewtoolkit:nested-fake-project:1.0.0">Gradle:org.ossreviewtoolkit:nested-fake-project:1.0.0 <div class="ort-reason">Excluded: EXAMPLE_OF - The project is an example.</div>
-          </a>
->>>>>>> f2faff8e
         </li>
         <li>
           <a href="#repository-configuration">Repository Configuration</a>
@@ -556,7 +548,6 @@
           </tr>
         </tbody>
       </table>
-<<<<<<< HEAD
       <h2 id="project-dependencies">Projects and Dependencies</h2>
       <details>
         <summary>Project and Dependency Index</summary>
@@ -593,49 +584,6 @@
         </table>
       </details>
       <h4 class="">Packages</h4>
-=======
-      <h2 id="issue-summary">Issue Summary (1 errors, 0 warnings, 0 hints to resolve)</h2>
-      <p>Issues from excluded components are not shown in this summary.</p>
-      <h3>Packages</h3>
-      <table class="ort-report-table">
-        <thead>
-          <tr>
-            <th>#</th><th>Package</th><th>Analyzer Issues</th><th>Scanner Issues</th>
-          </tr>
-        </thead>
-        <tbody>
-          <tr class="ort-error" id="issue-1">
-            <td><a href="#issue-1">1</a></td><td>Gradle:org.ossreviewtoolkit.gradle.example:lib:1.0.0</td><td></td><td><a href="#Gradle:org.ossreviewtoolkit.gradle.example:lib:1.0.0">Gradle:org.ossreviewtoolkit.gradle.example:lib:1.0.0</a>
-              <ul>
-                <li>
-                  <p>Unknown time [ERROR]: FileCounter - DownloadException: No source artifact URL provided for 'Gradle:org.ossreviewtoolkit.gradle.example:lib:1.0.0'.<br>Caused by: DownloadException: No VCS URL provided for 'Gradle:org.ossreviewtoolkit.gradle.example:lib:1.0.0'. Please make sure the release POM file includes the SCM connection, see: https://docs.gradle.org/current/userguide/publishing_maven.html#example_customizing_the_pom_file</p>
-                  <p></p>
-                </li>
-              </ul>
-            </td>
-          </tr>
-        </tbody>
-      </table>
-      <h2 id="Gradle:org.ossreviewtoolkit.gradle.example:lib:1.0.0">Gradle:org.ossreviewtoolkit.gradle.example:lib:1.0.0 (analyzer/src/funTest/assets/projects/synthetic/gradle/lib/build.gradle)</h2>
-      <h3 class="">VCS Information</h3>
-      <table class="ort-report-metadata ">
-        <tbody>
-          <tr>
-            <td>Type</td><td>Git</td>
-          </tr>
-          <tr>
-            <td>URL</td><td>https://github.com/oss-review-toolkit/ort.git</td>
-          </tr>
-          <tr>
-            <td>Path</td><td>analyzer/src/funTest/assets/projects/synthetic/gradle/lib</td>
-          </tr>
-          <tr>
-            <td>Revision</td><td>master</td>
-          </tr>
-        </tbody>
-      </table>
-      <h3 class="">Packages</h3>
->>>>>>> f2faff8e
       <table class="ort-report-table ort-packages ">
         <thead>
           <tr>
@@ -733,13 +681,8 @@
           </tr>
         </tbody>
       </table>
-<<<<<<< HEAD
       <h3 id="Gradle:com.here:nested-fake-project:1.0.0">Gradle:com.here:nested-fake-project:1.0.0 (sub/module/project/build.gradle)</h3>
       <h4>Project is Excluded</h4>
-=======
-      <h2 id="Gradle:org.ossreviewtoolkit:nested-fake-project:1.0.0">Gradle:org.ossreviewtoolkit:nested-fake-project:1.0.0 (sub/module/project/build.gradle)</h2>
-      <h3>Project is Excluded</h3>
->>>>>>> f2faff8e
       <p>The project is excluded for the following reason(s):</p>
       <p>
         <div class="ort-reason">EXAMPLE_OF - The project is an example.</div>
